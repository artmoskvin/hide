package project

import (
	"context"
	"errors"
	"fmt"
	"io/fs"
	"os"
	"os/exec"
	"path"
	"sync"
	"time"

	"github.com/artmoskvin/hide/pkg/devcontainer"
	"github.com/artmoskvin/hide/pkg/files"
	"github.com/artmoskvin/hide/pkg/lsp"
	"github.com/artmoskvin/hide/pkg/model"
	"github.com/artmoskvin/hide/pkg/result"
	protocol "github.com/tliron/glsp/protocol_3_16"

	"github.com/rs/zerolog/log"

	"github.com/spf13/afero"
)

const MaxDiagnosticsDelay = time.Second * 1

type Repository struct {
	Url    string  `json:"url"`
	Commit *string `json:"commit,omitempty"`
}

type CreateProjectRequest struct {
	Repository   Repository           `json:"repository"`
	DevContainer *devcontainer.Config `json:"devcontainer,omitempty"`
}

type TaskResult struct {
	StdOut   string `json:"stdout"`
	StdErr   string `json:"stderr"`
	ExitCode int    `json:"exitCode"`
}

type Manager interface {
	ApplyPatch(ctx context.Context, projectId, path, patch string) (*model.File, error)
	Cleanup(ctx context.Context) error
	CreateFile(ctx context.Context, projectId, path, content string) (*model.File, error)
	CreateProject(ctx context.Context, request CreateProjectRequest) <-chan result.Result[model.Project]
	CreateTask(ctx context.Context, projectId model.ProjectId, command string) (TaskResult, error)
	DeleteFile(ctx context.Context, projectId, path string) error
	DeleteProject(ctx context.Context, projectId model.ProjectId) <-chan result.Empty
	GetProject(ctx context.Context, projectId model.ProjectId) (model.Project, error)
	GetProjects(ctx context.Context) ([]*model.Project, error)
	ListFiles(ctx context.Context, projectId string, opts ...files.ListFileOption) ([]*model.File, error)
	ReadFile(ctx context.Context, projectId, path string) (*model.File, error)
	ResolveTaskAlias(ctx context.Context, projectId model.ProjectId, alias string) (devcontainer.Task, error)
	SearchSymbols(ctx context.Context, projectId model.ProjectId, query string, symbolFilter lsp.SymbolFilter) ([]lsp.SymbolInfo, error)
	UpdateFile(ctx context.Context, projectId, path, content string) (*model.File, error)
	UpdateLines(ctx context.Context, projectId, path string, lineDiff files.LineDiffChunk) (*model.File, error)
}

type ManagerImpl struct {
	devContainerRunner devcontainer.Runner
	store              Store
	projectsRoot       string
	fileManager        files.FileManager
	lspService         lsp.Service
	languageDetector   lsp.LanguageDetector
	randomString       func(int) string
}

func NewProjectManager(
	devContainerRunner devcontainer.Runner,
	projectStore Store,
	projectsRoot string,
	fileManager files.FileManager,
	lspService lsp.Service,
	languageDetector lsp.LanguageDetector,
	randomString func(int) string,
) Manager {
	return ManagerImpl{
		devContainerRunner: devContainerRunner,
		store:              projectStore,
		projectsRoot:       projectsRoot,
		fileManager:        fileManager,
		lspService:         lspService,
		languageDetector:   languageDetector,
		randomString:       randomString,
	}
}

func (pm ManagerImpl) CreateProject(ctx context.Context, request CreateProjectRequest) <-chan result.Result[model.Project] {
	c := make(chan result.Result[model.Project])

	go func() {
		log.Debug().Msgf("Creating project for repo %s", request.Repository.Url)

		projectId := pm.randomString(10)
		projectPath := path.Join(pm.projectsRoot, projectId)

		// Clone git repo
		if err := pm.createProjectDir(projectPath); err != nil {
			log.Error().Err(err).Msg("Failed to create project directory")
			c <- result.Failure[model.Project](fmt.Errorf("Failed to create project directory: %w", err))
			return
		}

		if r := <-cloneGitRepo(request.Repository, projectPath); r.IsFailure() {
			log.Error().Err(r.Error).Msg("Failed to clone git repo")
			removeProjectDir(projectPath)
			c <- result.Failure[model.Project](fmt.Errorf("Failed to clone git repo: %w", r.Error))
			return
		}

		// Start devcontainer
		var devContainerConfig devcontainer.Config

		if request.DevContainer != nil {
			devContainerConfig = *request.DevContainer
		} else {
			config, err := pm.configFromProject(os.DirFS(projectPath))
			if err != nil {
				log.Error().Err(err).Msgf("Failed to get devcontainer config from repository %s", request.Repository.Url)
				removeProjectDir(projectPath)
				c <- result.Failure[model.Project](fmt.Errorf("Failed to read devcontainer.json: %w", err))
				return
			}

			devContainerConfig = config
		}

		containerId, err := pm.devContainerRunner.Run(ctx, projectPath, devContainerConfig)
		if err != nil {
			log.Error().Err(err).Msg("Failed to launch devcontainer")
			removeProjectDir(projectPath)
			c <- result.Failure[model.Project](fmt.Errorf("Failed to launch devcontainer: %w", err))
			return
		}

		project := model.Project{Id: projectId, Path: projectPath, Config: model.Config{DevContainerConfig: devContainerConfig}, ContainerId: containerId}

<<<<<<< HEAD
		files, err := pm.fileManager.ListFiles(model.NewContextWithProject(context.Background(), &project), afero.NewBasePathFs(afero.NewOsFs(), projectPath))
=======
		// Start LSP server if language is supported
		gitignore, err := pm.fileManager.ReadFile(ctx, afero.NewBasePathFs(afero.NewOsFs(), projectPath), ".gitignore")
		if err != nil {
			log.Error().Err(err).Msg("Failed to read .gitignore")
			removeProjectDir(projectPath)
			c <- result.Failure[model.Project](fmt.Errorf("Failed to read .gitignore: %w", err))
			return
		}

		opts := []files.ListFileOption{
			files.ListFilesWithFilter(files.PatternFilter{
				Exclude: parseGitignore(gitignore.GetContent()),
			}),
			files.ListFilesWithContent(),
		}

		files, err := pm.fileManager.ListFiles(model.NewContextWithProject(context.Background(), &project), afero.NewBasePathFs(afero.NewOsFs(), projectPath), opts...)
>>>>>>> 8d6a7545
		if err != nil {
			log.Error().Err(err).Msg("Failed to list files")
			removeProjectDir(projectPath)
			c <- result.Failure[model.Project](fmt.Errorf("Failed to list files: %w", err))
			return
		}

		language := pm.languageDetector.DetectMainLanguage(files)
		log.Debug().Msgf("Detected main language %s for project %s", language, projectId)

		if err := pm.lspService.StartServer(model.NewContextWithProject(context.Background(), &project), language); err != nil {
			log.Warn().Err(err).Msg("Failed to start LSP server. Diagnostics will not be available.")
		}

		// Save project in store
		if err := pm.store.CreateProject(&project); err != nil {
			log.Error().Err(err).Msg("Failed to save project")
			removeProjectDir(projectPath)
			c <- result.Failure[model.Project](fmt.Errorf("Failed to save project: %w", err))
			return
		}

		log.Debug().Msgf("Created project %s for repo %s", projectId, request.Repository.Url)

		c <- result.Success(project)
	}()

	return c
}

func (pm ManagerImpl) GetProject(ctx context.Context, projectId string) (model.Project, error) {
	project, err := pm.store.GetProject(projectId)
	if err != nil {
		log.Error().Err(err).Msgf("Failed to get project with id %s", projectId)
		return model.Project{}, err
	}

	return *project, nil
}

func (pm ManagerImpl) GetProjects(ctx context.Context) ([]*model.Project, error) {
	projects, err := pm.store.GetProjects()
	if err != nil {
		log.Error().Err(err).Msg("Failed to get projects")
		return nil, fmt.Errorf("Failed to get projects: %w", err)
	}

	return projects, nil
}

func (pm ManagerImpl) DeleteProject(ctx context.Context, projectId string) <-chan result.Empty {
	c := make(chan result.Empty)

	go func() {
		log.Debug().Msgf("Deleting project %s", projectId)

		project, err := pm.GetProject(ctx, projectId)
		if err != nil {
			log.Error().Err(err).Msgf("Failed to get project with id %s", projectId)
			c <- result.EmptyFailure(fmt.Errorf("Failed to get project with id %s: %w", projectId, err))
			return
		}

		if err := pm.devContainerRunner.Stop(ctx, project.ContainerId); err != nil {
			log.Error().Err(err).Msgf("Failed to stop container %s", project.ContainerId)
			c <- result.EmptyFailure(fmt.Errorf("Failed to stop container: %w", err))
			return
		}

		if err := pm.store.DeleteProject(projectId); err != nil {
			log.Error().Err(err).Msgf("Failed to delete project %s", projectId)
			c <- result.EmptyFailure(fmt.Errorf("Failed to delete project: %w", err))
			return
		}

		log.Debug().Msgf("Deleted project %s", projectId)

		c <- result.EmptySuccess()
	}()

	return c
}

func (pm ManagerImpl) ResolveTaskAlias(ctx context.Context, projectId string, alias string) (devcontainer.Task, error) {
	log.Debug().Msgf("Resolving task alias %s for project %s", alias, projectId)

	project, err := pm.GetProject(ctx, projectId)
	if err != nil {
		log.Error().Err(err).Msgf("Failed to get project with id %s", projectId)
		return devcontainer.Task{}, fmt.Errorf("Failed to get project with id %s: %w", projectId, err)
	}

	task, err := project.FindTaskByAlias(alias)
	if err != nil {
		log.Error().Err(err).Msgf("Task with alias %s for project %s not found", alias, projectId)
		return devcontainer.Task{}, err
	}

	log.Debug().Msgf("Resolved task alias %s for project %s: %+v", alias, projectId, task)

	return task, nil
}

func (pm ManagerImpl) CreateTask(ctx context.Context, projectId string, command string) (TaskResult, error) {
	log.Debug().Msgf("Creating task for project %s. Command: %s", projectId, command)

	project, err := pm.GetProject(ctx, projectId)
	if err != nil {
		log.Error().Err(err).Msgf("Failed to get project with id %s", projectId)
		return TaskResult{}, fmt.Errorf("Failed to get project with id %s: %w", projectId, err)
	}

	execResult, err := pm.devContainerRunner.Exec(ctx, project.ContainerId, []string{"/bin/bash", "-c", command})
	if err != nil {
		log.Error().Err(err).Msgf("Failed to execute command '%s' in container %s", command, project.ContainerId)
		return TaskResult{}, fmt.Errorf("Failed to execute command: %w", err)
	}

	log.Debug().Msgf("Task '%s' for project %s completed", command, projectId)

	return TaskResult{StdOut: execResult.StdOut, StdErr: execResult.StdErr, ExitCode: execResult.ExitCode}, nil
}

func (pm ManagerImpl) Cleanup(ctx context.Context) error {
	log.Info().Msg("Cleaning up projects")

	projects, err := pm.GetProjects(ctx)
	if err != nil {
		log.Error().Err(err).Msg("Failed to get projects")
		return fmt.Errorf("Failed to get projects: %w", err)
	}

	var wg sync.WaitGroup
	errChan := make(chan error, len(projects))

	for _, project := range projects {
		wg.Add(1)
		go func(p *model.Project) {
			defer wg.Done()
			log.Debug().Msgf("Cleaning up project %s", p.Id)

			if err := pm.devContainerRunner.Stop(ctx, p.ContainerId); err != nil {
				errChan <- fmt.Errorf("Failed to stop container for project %s: %w", p.Id, err)
				return
			}

			if err := pm.lspService.CleanupProject(ctx, p.Id); err != nil {
				errChan <- fmt.Errorf("Failed to cleanup LSP for project %s: %w", p.Id, err)
				return
			}

			if err := pm.store.DeleteProject(p.Id); err != nil {
				errChan <- fmt.Errorf("Failed to delete project %s: %w", p.Id, err)
				return
			}
		}(project)
	}

	wg.Wait()
	close(errChan)

	var errs []error
	for err := range errChan {
		errs = append(errs, err)
	}

	if len(errs) > 0 {
		return fmt.Errorf("Errors occurred during cleanup: %v", errs)
	}

	log.Info().Msg("Cleaned up projects")
	return nil
}

func (pm ManagerImpl) CreateFile(ctx context.Context, projectId, path, content string) (*model.File, error) {
	log.Debug().Str("projectId", projectId).Str("path", path).Msg("Creating file")

	project, err := pm.GetProject(ctx, projectId)
	if err != nil {
		log.Error().Err(err).Str("projectId", projectId).Msg("Failed to get project")
		return nil, fmt.Errorf("Failed to get project with id %s: %w", projectId, err)
	}

	ctx = model.NewContextWithProject(ctx, &project)

	file, err := pm.fileManager.CreateFile(ctx, afero.NewBasePathFs(afero.NewOsFs(), project.Path), path, content)
	if err != nil {
		log.Error().Err(err).Str("projectId", projectId).Str("path", path).Msg("Failed to create file")
		return file, err
	}

	if diagnostics, err := pm.getDiagnostics(ctx, *file, MaxDiagnosticsDelay); err != nil {
		log.Warn().Err(err).Str("projectId", projectId).Str("path", path).Msg("Failed to get diagnostics")
	} else {
		file.Diagnostics = diagnostics
	}

	return file, nil
}

func (pm ManagerImpl) ReadFile(ctx context.Context, projectId, path string) (*model.File, error) {
	log.Debug().Str("projectId", projectId).Str("path", path).Msg("Reading file")

	project, err := pm.GetProject(ctx, projectId)
	if err != nil {
		log.Error().Err(err).Str("projectId", projectId).Msg("Failed to get project")
		return nil, fmt.Errorf("Failed to get project with id %s: %w", projectId, err)
	}

	ctx = model.NewContextWithProject(ctx, &project)
	file, err := pm.fileManager.ReadFile(ctx, afero.NewBasePathFs(afero.NewOsFs(), project.Path), path)
	if err != nil {
		log.Error().Err(err).Str("projectId", projectId).Str("path", path).Msg("Failed to read file")
		return file, err
	}

	if diagnostics, err := pm.getDiagnostics(ctx, *file, MaxDiagnosticsDelay); err != nil {
		log.Warn().Err(err).Str("projectId", projectId).Str("path", path).Msg("Failed to get diagnostics")
	} else {
		file.Diagnostics = diagnostics
	}

	return file, nil
}

func (pm ManagerImpl) UpdateFile(ctx context.Context, projectId, path, content string) (*model.File, error) {
	log.Debug().Msgf("Updating file %s in project %s", path, projectId)

	project, err := pm.GetProject(ctx, projectId)
	if err != nil {
		log.Error().Err(err).Str("projectId", projectId).Msg("Failed to get project")
		return nil, fmt.Errorf("Failed to get project with id %s: %w", projectId, err)
	}

	ctx = model.NewContextWithProject(ctx, &project)

	file, err := pm.fileManager.UpdateFile(ctx, afero.NewBasePathFs(afero.NewOsFs(), project.Path), path, content)
	if err != nil {
		log.Error().Err(err).Str("projectId", projectId).Str("path", path).Msg("Failed to update file")
		return file, err
	}

	if diagnostics, err := pm.getDiagnostics(ctx, *file, MaxDiagnosticsDelay); err != nil {
		log.Warn().Err(err).Str("projectId", projectId).Str("path", path).Msg("Failed to get diagnostics")
	} else {
		file.Diagnostics = diagnostics
	}

	return file, nil
}

func (pm ManagerImpl) DeleteFile(ctx context.Context, projectId, path string) error {
	log.Debug().Msgf("Deleting file %s in project %s", path, projectId)

	project, err := pm.GetProject(ctx, projectId)
	if err != nil {
		log.Error().Err(err).Str("projectId", projectId).Msg("Failed to get project")
		return fmt.Errorf("Failed to get project with id %s: %w", projectId, err)
	}

	return pm.fileManager.DeleteFile(model.NewContextWithProject(ctx, &project), afero.NewBasePathFs(afero.NewOsFs(), project.Path), path)
}

func (pm ManagerImpl) ListFiles(ctx context.Context, projectId string, opts ...files.ListFileOption) ([]*model.File, error) {
	log.Debug().Str("projectId", projectId).Msg("Listing files")

	project, err := pm.GetProject(ctx, projectId)
	if err != nil {
		log.Error().Err(err).Str("projectId", projectId).Msg("Failed to get project")
		return nil, fmt.Errorf("Failed to get project with id %s: %w", projectId, err)
	}

	ctx = model.NewContextWithProject(ctx, &project)

	files, err := pm.fileManager.ListFiles(ctx, afero.NewBasePathFs(afero.NewOsFs(), project.Path), opts...)
	if err != nil {
		log.Error().Err(err).Str("projectId", projectId).Msgf("Failed to list files")
		return nil, fmt.Errorf("Failed to list files in project %s: %w", projectId, err)
	}

	return files, nil
}

func (pm ManagerImpl) ApplyPatch(ctx context.Context, projectId, path, patch string) (*model.File, error) {
	log.Debug().Str("projectId", projectId).Str("path", path).Msg("Patching file")

	project, err := pm.GetProject(ctx, projectId)
	if err != nil {
		log.Error().Err(err).Str("projectId", projectId).Msg("Failed to get project")
		return nil, fmt.Errorf("Failed to get project with id %s: %w", projectId, err)
	}

	ctx = model.NewContextWithProject(ctx, &project)
	file, err := pm.fileManager.ApplyPatch(ctx, afero.NewBasePathFs(afero.NewOsFs(), project.Path), path, patch)
	if err != nil {
		log.Error().Err(err).Str("projectId", projectId).Str("path", path).Msg("Failed to patch file")
		return nil, fmt.Errorf("Failed to patch file %s: %w", path, err)
	}

	if diagnostics, err := pm.getDiagnostics(ctx, *file, MaxDiagnosticsDelay); err != nil {
		log.Warn().Err(err).Str("projectId", projectId).Str("path", path).Msg("Failed to get diagnostics")
	} else {
		file.Diagnostics = diagnostics
	}

	return file, nil
}

func (pm ManagerImpl) UpdateLines(ctx context.Context, projectId, path string, lineDiff files.LineDiffChunk) (*model.File, error) {
	log.Debug().Str("projectId", projectId).Str("path", path).Msg("Replacing lines in file")

	project, err := pm.GetProject(ctx, projectId)
	if err != nil {
		log.Error().Err(err).Str("projectId", projectId).Msg("Failed to get project")
		return nil, fmt.Errorf("Failed to get project with id %s: %w", projectId, err)
	}

	ctx = model.NewContextWithProject(ctx, &project)
	file, err := pm.fileManager.UpdateLines(ctx, afero.NewBasePathFs(afero.NewOsFs(), project.Path), path, lineDiff)
	if err != nil {
		log.Error().Err(err).Str("projectId", projectId).Str("path", path).Msg("Failed to replace lines in file")
		return nil, fmt.Errorf("Failed to replace lines in file %s: %w", path, err)
	}

	if diagnostics, err := pm.getDiagnostics(ctx, *file, MaxDiagnosticsDelay); err != nil {
		log.Warn().Err(err).Str("projectId", projectId).Str("path", path).Msg("Failed to get diagnostics")
	} else {
		file.Diagnostics = diagnostics
	}

	return file, nil
}

func (pm ManagerImpl) SearchSymbols(ctx context.Context, projectId model.ProjectId, query string, symbolFilter lsp.SymbolFilter) ([]lsp.SymbolInfo, error) {
	log.Debug().Str("projectId", projectId).Str("query", query).Msg("Searching symbols")

	project, err := pm.GetProject(ctx, projectId)
	if err != nil {
		log.Error().Err(err).Str("projectId", projectId).Msg("Failed to get project")
		return nil, fmt.Errorf("failed to get project with id %s: %w", projectId, err)
	}

	select {
	case <-ctx.Done():
		return nil, fmt.Errorf("context cancelled")
	default:
	}

	symbols, err := pm.lspService.GetWorkspaceSymbols(model.NewContextWithProject(ctx, &project), query, symbolFilter)
	if err != nil {
		log.Error().Err(err).Str("projectId", projectId).Msg("failed to get workspace symbols")
		return nil, fmt.Errorf("failed to get workspace symbols: %w", err)
	}

	log.Debug().Str("projectId", projectId).Str("query", query).Msgf("Found %d symbols", len(symbols))
	return symbols, nil
}

func (pm ManagerImpl) createProjectDir(path string) error {
	if err := os.MkdirAll(path, 0o755); err != nil {
		return fmt.Errorf("Failed to create project directory: %w", err)
	}

	log.Debug().Msgf("Created project directory: %s", path)

	return nil
}

func (pm ManagerImpl) configFromProject(fileSystem fs.FS) (devcontainer.Config, error) {
	configFile, err := devcontainer.FindConfig(fileSystem)
	if err != nil {
		return devcontainer.Config{}, fmt.Errorf("Failed to find devcontainer.json: %w", err)
	}

	config, err := devcontainer.ParseConfig(configFile)
	if err != nil {
		return devcontainer.Config{}, fmt.Errorf("Failed to parse devcontainer.json: %w", err)
	}

	return *config, nil
}

func (pm ManagerImpl) getDiagnostics(ctx context.Context, file model.File, waitFor time.Duration) ([]protocol.Diagnostic, error) {
	if err := pm.lspService.NotifyDidOpen(ctx, file); err != nil {
		var lspLanguageServerNotFoundError *lsp.LanguageServerNotFoundError
		if errors.As(err, &lspLanguageServerNotFoundError) {
			return nil, nil
		}

		return nil, fmt.Errorf("Failed to notify didOpen while reading file %s: %w", file.Path, err)
	}

	// wait for diagnostics
	time.Sleep(waitFor)

	diagnostics, err := pm.lspService.GetDiagnostics(ctx, file)
	if err != nil {
		var lspLanguageServerNotFoundError *lsp.LanguageServerNotFoundError
		if errors.As(err, &lspLanguageServerNotFoundError) {
			return nil, nil
		}

		return nil, fmt.Errorf("Failed to get diagnostics for file %s: %w", file.Path, err)
	}

	if err := pm.lspService.NotifyDidClose(ctx, file); err != nil {
		var lspLanguageServerNotFoundError *lsp.LanguageServerNotFoundError
		if errors.As(err, &lspLanguageServerNotFoundError) {
			return nil, nil
		}

		return nil, fmt.Errorf("Failed to notify didClose while reading file %s: %w", file.Path, err)
	}

	return diagnostics, nil
}

func removeProjectDir(projectPath string) {
	if err := os.RemoveAll(projectPath); err != nil {
		log.Error().Err(err).Msgf("Failed to remove project directory %s", projectPath)
		return
	}

	log.Debug().Msgf("Removed project directory: %s", projectPath)

	return
}

func cloneGitRepo(repository Repository, projectPath string) <-chan result.Empty {
	log.Debug().Str("url", repository.Url).Msg("Cloning git repo")
	c := make(chan result.Empty)

	go func() {
		cmd := exec.Command("git", "clone", repository.Url, projectPath)
		cmdOut, err := cmd.Output()
		if err != nil {
			c <- result.EmptyFailure(fmt.Errorf("Failed to clone git repo: %w", err))
			return
		}

		log.Debug().Str("url", repository.Url).Msgf("Cloned git repo to %s", projectPath)
		log.Debug().Msg(string(cmdOut))

		if repository.Commit != nil {
			cmd = exec.Command("git", "checkout", *repository.Commit)
			cmd.Dir = projectPath
			cmdOut, err = cmd.Output()
			if err != nil {
				c <- result.EmptyFailure(fmt.Errorf("Failed to checkout commit %s: %w", *repository.Commit, err))
				return
			}

			log.Debug().Msgf("Checked out commit %s", *repository.Commit)
			log.Debug().Msg(string(cmdOut))
		}

		c <- result.EmptySuccess()
	}()

	return c
}<|MERGE_RESOLUTION|>--- conflicted
+++ resolved
@@ -139,27 +139,11 @@
 
 		project := model.Project{Id: projectId, Path: projectPath, Config: model.Config{DevContainerConfig: devContainerConfig}, ContainerId: containerId}
 
-<<<<<<< HEAD
-		files, err := pm.fileManager.ListFiles(model.NewContextWithProject(context.Background(), &project), afero.NewBasePathFs(afero.NewOsFs(), projectPath))
-=======
-		// Start LSP server if language is supported
-		gitignore, err := pm.fileManager.ReadFile(ctx, afero.NewBasePathFs(afero.NewOsFs(), projectPath), ".gitignore")
-		if err != nil {
-			log.Error().Err(err).Msg("Failed to read .gitignore")
-			removeProjectDir(projectPath)
-			c <- result.Failure[model.Project](fmt.Errorf("Failed to read .gitignore: %w", err))
-			return
-		}
-
 		opts := []files.ListFileOption{
-			files.ListFilesWithFilter(files.PatternFilter{
-				Exclude: parseGitignore(gitignore.GetContent()),
-			}),
 			files.ListFilesWithContent(),
 		}
 
 		files, err := pm.fileManager.ListFiles(model.NewContextWithProject(context.Background(), &project), afero.NewBasePathFs(afero.NewOsFs(), projectPath), opts...)
->>>>>>> 8d6a7545
 		if err != nil {
 			log.Error().Err(err).Msg("Failed to list files")
 			removeProjectDir(projectPath)
