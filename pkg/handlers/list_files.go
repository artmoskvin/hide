--- conflicted
+++ resolved
@@ -17,13 +17,11 @@
 }
 
 func (h ListFilesHandler) ServeHTTP(w http.ResponseWriter, r *http.Request) {
-<<<<<<< HEAD
 	projectID, err := getProjectID(r)
 	if err != nil {
 		http.Error(w, "invalid project ID", http.StatusBadRequest)
 	}
-=======
-	projectId := r.PathValue("id")
+
 	showHidden, err := parseBoolQueryParam(r.URL.Query(), "showHidden", false)
 
 	if err != nil {
@@ -32,9 +30,6 @@
 	}
 
 	files, err := h.ProjectManager.ListFiles(r.Context(), projectId, showHidden)
->>>>>>> 058e543f
-
-	files, err := h.ProjectManager.ListFiles(r.Context(), projectID)
 	if err != nil {
 		var projectNotFoundError *project.ProjectNotFoundError
 		if errors.As(err, &projectNotFoundError) {
